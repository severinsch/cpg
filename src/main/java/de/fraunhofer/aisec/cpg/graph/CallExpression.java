--- conflicted
+++ resolved
@@ -27,10 +27,6 @@
 package de.fraunhofer.aisec.cpg.graph;
 
 import de.fraunhofer.aisec.cpg.graph.HasType.TypeListener;
-<<<<<<< HEAD
-import de.fraunhofer.aisec.cpg.graph.type.Type;
-import java.util.*;
-=======
 import de.fraunhofer.aisec.cpg.graph.Type.Origin;
 import de.fraunhofer.aisec.cpg.helpers.Util;
 import java.util.ArrayList;
@@ -38,7 +34,8 @@
 import java.util.List;
 import java.util.Objects;
 import java.util.Set;
->>>>>>> fa053cf7
+import de.fraunhofer.aisec.cpg.graph.type.Type;
+import java.util.*;
 import java.util.stream.Collectors;
 import org.apache.commons.lang3.builder.ToStringBuilder;
 
@@ -114,26 +111,6 @@
 
   @Override
   public void typeChanged(HasType src, HasType root, Type oldType) {
-<<<<<<< HEAD
-    Type previous = this.type;
-
-    List<Type> types =
-        invokes.stream()
-            .map(FunctionDeclaration::getType)
-            .filter(Objects::nonNull)
-            .collect(Collectors.toList());
-    Type alternative = !types.isEmpty() ? types.get(0) : null;
-    Type commonType = TypeManager.getInstance().getCommonType(types).orElse(alternative);
-    Set<Type> subTypes = new HashSet<>(getPossibleSubTypes());
-    subTypes.remove(oldType);
-    subTypes.addAll(types);
-
-    setType(commonType, root);
-    setPossibleSubTypes(subTypes, root);
-
-    if (!previous.equals(this.type)) {
-      this.type.setTypeOrigin(Type.Origin.DATAFLOW);
-=======
     if (src == base) {
       setFqn(src.getType().getTypeName() + "." + this.getName());
     } else {
@@ -153,9 +130,8 @@
       setPossibleSubTypes(subTypes, root);
 
       if (!previous.equals(this.type)) {
-        this.type.setTypeOrigin(Origin.DATAFLOW);
+        this.type.setTypeOrigin(Type.Origin.DATAFLOW);
       }
->>>>>>> fa053cf7
     }
   }
 
